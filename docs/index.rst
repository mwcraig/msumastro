--- conflicted
+++ resolved
@@ -3,14 +3,9 @@
    You can adapt this file completely to your liking, but it should at least
    contain the root `toctree` directive.
 
-<<<<<<< HEAD
-MSUBTATROTMSM python toolbox
-=======================================================
-=======
 ###################
 MSUM python toolbox
 ###################
->>>>>>> a6ea90bd
 
 ********
 Contents
